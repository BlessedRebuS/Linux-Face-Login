### Per testare la funzionalità di PAM usare <login> ed inserire l'utente test

FROM debian:bookworm
# ESSENTIALS
RUN apt update -y \
&& apt install sudo -y \
&& apt install libpng-dev -y \
&& apt install libgl1 -y \
&& apt install libglib2.0-0 -y \
&& apt install libimage-png-libpng-perl -y \
&& apt install python3 -y \
&& apt install python3-pip -y
env SUDO_USER root
# SIMULARE DISPLAY
&& apt install build-essential -y \
&& apt install python3 -y \
&& apt install python3-pip -y \
&& apt install cmake -y \
&& apt install libpng-dev -y \
&& apt install libgl1 -y \
&& apt install libglib2.0-0 -y \
&& apt install libimage-png-libpng-perl -y
# UTILS E DEBUG
# RUN apt install openssh-server -y \
# && apt install vim -y \ 
# && service ssh start
# COPIA CODICE E AGGIUNTA UTENTE
RUN pip install RPi.GPIO
RUN pip install opencv-python
WORKDIR /root
RUN useradd -ms /bin/bash test
<<<<<<< HEAD
RUN useradd -ms /bin/bash obama
RUN usermod -aG sudo test
=======
>>>>>>> 71a7a1e8
COPY src src
COPY faces faces
RUN sed -i -e '$auser ALL=(root) NOPASSWD: /root/src/facial_signup_button.py' /etc/sudoers
# TESTING
# RUN chmod +x /root/src/buildPam.sh && /root/src/buildPam.sh
<<<<<<< HEAD
=======
ENTRYPOINT [ "python3", "/root/src/facial_signup_button.py", "root"]
=======
RUN sed -i '1 i\auth   sufficient   pam_python.so facial_pam_auth.py' /etc/pam.d/common-auth \
&& sed -i '2 i\account   sufficient   pam_python.so facial_pam_auth.py' /etc/pam.d/common-auth \
&& sed -i '1 i\auth   sufficient   pam_python.so facial_pam_auth.py' /etc/pam.d/login \
&& sed -i '2 i\account   sufficient   pam_python.so facial_pam_auth.py' /etc/pam.d/login
RUN cp src/facial_pam_auth.py /lib/security
>>>>>>> 71a7a1e8
RUN pip install -r src/requirements.txt
EXPOSE 22
ENTRYPOINT [ "python3", "/root/src/facial_signup_button.py", "root"]<|MERGE_RESOLUTION|>--- conflicted
+++ resolved
@@ -9,9 +9,7 @@
 && apt install libglib2.0-0 -y \
 && apt install libimage-png-libpng-perl -y \
 && apt install python3 -y \
-&& apt install python3-pip -y
-env SUDO_USER root
-# SIMULARE DISPLAY
+&& apt install python3-pip -y \
 && apt install build-essential -y \
 && apt install python3 -y \
 && apt install python3-pip -y \
@@ -20,6 +18,9 @@
 && apt install libgl1 -y \
 && apt install libglib2.0-0 -y \
 && apt install libimage-png-libpng-perl -y
+
+ENV SUDO_USER root
+
 # UTILS E DEBUG
 # RUN apt install openssh-server -y \
 # && apt install vim -y \ 
@@ -29,26 +30,13 @@
 RUN pip install opencv-python
 WORKDIR /root
 RUN useradd -ms /bin/bash test
-<<<<<<< HEAD
 RUN useradd -ms /bin/bash obama
 RUN usermod -aG sudo test
-=======
->>>>>>> 71a7a1e8
 COPY src src
 COPY faces faces
 RUN sed -i -e '$auser ALL=(root) NOPASSWD: /root/src/facial_signup_button.py' /etc/sudoers
 # TESTING
 # RUN chmod +x /root/src/buildPam.sh && /root/src/buildPam.sh
-<<<<<<< HEAD
-=======
-ENTRYPOINT [ "python3", "/root/src/facial_signup_button.py", "root"]
-=======
-RUN sed -i '1 i\auth   sufficient   pam_python.so facial_pam_auth.py' /etc/pam.d/common-auth \
-&& sed -i '2 i\account   sufficient   pam_python.so facial_pam_auth.py' /etc/pam.d/common-auth \
-&& sed -i '1 i\auth   sufficient   pam_python.so facial_pam_auth.py' /etc/pam.d/login \
-&& sed -i '2 i\account   sufficient   pam_python.so facial_pam_auth.py' /etc/pam.d/login
-RUN cp src/facial_pam_auth.py /lib/security
->>>>>>> 71a7a1e8
 RUN pip install -r src/requirements.txt
 EXPOSE 22
 ENTRYPOINT [ "python3", "/root/src/facial_signup_button.py", "root"]